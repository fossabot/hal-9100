use async_openai::types::{
    AssistantTools, FunctionCall, MessageContent, MessageContentTextObject, MessageRole,
    RequiredAction, RunStatus, RunToolCallObject, SubmitToolOutputs, TextData,
};
use log::{error, info};
use redis::AsyncCommands;
use serde_json::{self, json};
use sqlx::PgPool;

use assistants_core::assistants::{create_assistant, get_assistant};
use assistants_core::file_storage::FileStorage;
use assistants_core::messages::{add_message_to_thread, list_messages};
use assistants_core::models::{Assistant, Message, Run, Thread};
use assistants_core::threads::{create_thread, get_thread};
use assistants_extra::llm::llm;
use std::cmp::Ordering;
use std::collections::{HashMap, HashSet};
use std::error::Error;
use assistants_core::runs::{get_run, update_run, update_run_status};

use assistants_core::function_calling::ModelConfig;

use assistants_core::function_calling::create_function_call;

use assistants_core::runs::get_tool_calls;
use assistants_core::code_interpreter::safe_interpreter;

use assistants_core::code_interpreter::InterpreterModelConfig;
use assistants_core::models::SubmittedToolCall;

use assistants_core::retrieval::retrieve_file_contents;

use assistants_core::models::Chunk;
use assistants_core::retrieval::generate_queries_and_fetch_chunks;

use crate::function_calling::execute_request;
use crate::openapi::ActionRequest;
use crate::prompts::{format_messages, build_instructions};
use crate::retrieval;




pub async fn decide_tool_with_llm(
    assistant: &Assistant,
    previous_messages: &[Message],
    run: &Run,
    tool_calls_db: Vec<SubmittedToolCall>
) -> Result<Vec<String>, Box<dyn Error>> {

    // if there are no tools, return empty
    if assistant.inner.tools.is_empty() {
        return Ok(vec![]);
    }

    // Build the system prompt
    let system_prompt = "You are an assistant that decides which tool to use based on a list of tools to solve the user problem.

Rules:
- You only return one of the tools like \"<retrieval>\" or \"<function>\" or \"<code_interpreter>\" or \"<action>\" or multiple of them
- Do not return \"tools\"
- If you do not have any tools to use, return nothing
- Feel free to use MORE tools rather than LESS
- Tools use snake_case, not camelCase
- The tool names must be one of the tools available, nothing else OR A HUMAN WILL DIE
- Your answer must be very concise and make sure to surround the tool by <>, do not say anything but the tool name with the <> around it.
- If you do not obey a human will die

Example:
<user>
<tools>{\"description\":\"useful to call functions in the user's product, which would provide you later some additional context about the user's problem\",\"function\":{\"arguments\":{\"type\":\"object\"},\"description\":\"A function that compute the purpose of life according to the fundamental laws of the universe.\",\"name\":\"compute_purpose_of_life\"},\"name\":\"function\"}
---
{\"description\":\"useful to retrieve information from files\",\"name\":\"retrieval\"}</tools>

<previous_messages>User: [Text(MessageContentTextObject { type: \"text\", text: TextData { value: \"I need to know the purpose of life, you can give me two answers.\", annotations: [] } })]
</previous_messages>

<instructions>You help me by using the tools you have.</instructions>

</user>

In this example, the assistant should return \"<function>,<retrieval>\".

Another example:
<user>
<tools>{\"description\":\"useful to call functions in the user's product, which would provide you later some additional context about the user's problem\",\"function\":{\"arguments\":{\"type\":\"object\"},\"description\":\"A function that compute the cosine similarity between two vectors.\",\"name\":\"compute_cosine_similarity\"},\"name\":\"function\"}
---
{\"description\":\"useful to retrieve information from files\",\"name\":\"retrieval\"}</tools>

<previous_messages>User: [Text(MessageContentTextObject { type: \"text\", text: TextData { value: \"Given these two vectors, how similar are they?\", annotations: [] } })]
</previous_messages>

<instructions>You help me by using the tools you have.</instructions>

</user>
Another example:
<user>
<tools>{\"description\":\"useful to call functions in the user's product, which would provide you later some additional context about the user's problem\",\"function\":{\"arguments\":{\"type\":\"object\"},\"description\":\"A function that retrieves the customer's order history.\",\"name\":\"get_order_history\"},\"name\":\"function\"}
---
{\"description\":\"useful to retrieve information from files\",\"name\":\"retrieval\"}</tools>

<previous_messages>User: [Text(MessageContentTextObject { type: \"text\", text: TextData { value: \"Can you tell me what my best selling products are?\", annotations: [] } })]
</previous_messages>

<instructions>You help me by using the tools you have.</instructions>

</user>

In this example, the assistant should return \"<function>,<retrieval>\".

Another example:
<user>
<tools>{\"description\":\"useful to call functions in the user's product, which would provide you later some additional context about the user's problem\",\"function\":{\"arguments\":{\"type\":\"object\"},\"description\":\"A function that compute the purpose of life according to the fundamental laws of the universe.\",\"name\":\"compute_purpose_of_life\"},\"name\":\"function\"}
---
{\"description\":\"useful to retrieve information from files\",\"name\":\"retrieval\"}
---
{\"description\":\"useful for performing complex math problems which LLMs are bad at by default\",\"name\":\"code_interpreter\"}</tools>

<previous_messages>User: [Text(MessageContentTextObject { type: \"text\", text: TextData { value: \"I need to calculate the square root of 144.\", annotations: [] } })]
</previous_messages>

<instructions>You help me by using the tools you have.</instructions>

</user>

In this example, the assistant should return \"<code_interpreter>\".

Other example:
<user>
<tools>{\"description\":\"useful to call functions in the user's product, which would provide you later some additional context about the user's problem\",\"function\":{\"arguments\":{\"type\":\"object\"},\"description\":\"A function that compute the purpose of life according to the fundamental laws of the universe.\",\"name\":\"compute_purpose_of_life\"},\"name\":\"function\"}
---
{\"description\":\"useful to retrieve information from files\",\"name\":\"retrieval\"}
---
{\"description\":\"useful to make HTTP requests to the user's APIs, which would provide you later some additional context about the user's problem. You can also use this to perform actions to help the user.\",\"data\":{\"info\":{\"description\":\"MediaWiki API\",\"title\":\"MediaWiki API\"},\"paths\":{\"/api.php\":{\"get\":{\"summary\":\"Fetch random facts from Wikipedia using the MediaWiki API\"}}}},\"name\":\"action\"}</tools>

<previous_messages>User: [Text(MessageContentTextObject { type: \"text\", text: TextData { value: \"Can you tell me a random fact?\", annotations: [] } })]
</previous_messages>

<instructions>You help me by using the tools you have.</instructions>

</user>

In this example, the assistant should return \"<action>\".

Your answer will be used to use the tool so it must be very concise and make sure to surround the tool by \"<\" and \">\", do not say anything but the tool name with the <> around it.";

    let tools = assistant.inner.tools.clone();
    // Build the user prompt
    let tools_as_string = tools
        .iter()
        .map(|t| {
            serde_json::to_string(&match t {
                AssistantTools::Code(_) => json!({"name": "code_interpreter", "description": "useful for performing complex math problems which LLMs are bad at by default. Do not use code_interpreter if it's simple math that you believe a LLM can do (e.g. 1 + 1, 9 * 7, etc.) - Make sure to use code interpreter for more complex math problems"}),
                AssistantTools::Retrieval(_) => json!({"name": "retrieval", "description": "useful to retrieve information from files"}),
                AssistantTools::Function(e) => 
                    json!({
                        "name": "function",
                        "description": "Useful to call functions in the user's product, which would provide you later some additional context about the user's problem. You can also use this to perform actions in the user's product.",
                        "function": {
                            "name": e.function.name,
                            "description": e.function.description,
                            "arguments": e.function.parameters,
                        }
                    }),
                    AssistantTools::Extra(e) => {
                        let data = e.data.as_ref().unwrap();
                        json!({
                            "name": "action",
                            "description": "Useful to make HTTP requests to the user's APIs, which would provide you later some additional context about the user's problem. You can also use this to perform actions to help the user.",
                            "data": {
                                "info": {
                                    "description": data.get("info").unwrap_or(&json!({})).get("description").unwrap_or(&json!("")).to_string().replace("\"", ""),
                                    "title": data.get("info").unwrap_or(&json!({})).get("title").unwrap_or(&json!("")).to_string().replace("\"", ""),
                                },
                                "paths": data["paths"],
                            }
                        })
                },
            }).unwrap()
        })
        .collect::<Vec<String>>();
    let tools_as_string = tools_as_string.join("\n---\n");
    let mut user_prompt = format!("<tools>{}</tools>\n\n<previous_messages>", tools_as_string);
    for message in previous_messages {
        user_prompt.push_str(&format!(
            "{:?}: {:?}\n",
            message.inner.role, message.inner.content
        ));
        // TODO bunch of noise in the message to remove
    }

    user_prompt.push_str("</previous_messages>\n\n");

    // Add the assistant instructions to the user prompt
    user_prompt.push_str(&format!(
        "<instructions>{}</instructions>\nSelected tool(s):",
        assistant.inner.instructions.as_ref().unwrap()
    ));    

    // Call the llm function
    let result = llm(
        &assistant.inner.model,
        None, // TODO not sure how to best configure this
        system_prompt,
        &user_prompt,
        Some(0.0), // temperature
        -1,        // max_tokens_to_sample
        None,      // stop_sequences
        Some(1.0), // top_p
        None,      // top_k
        None,      // metadata
        None,      // metadata
    )
    .await?;

    info!("decide_tool_with_llm raw result: {}", result);

    // Just in case regex what's in <tool> sometimes LLM do this (e.g. extract the "tool" using a regex)
    let regex = regex::Regex::new(r"<(.*?)>").unwrap();
    let mut results = Vec::new();
    for captures in regex.captures_iter(&result) {
        results.push(captures[1].to_string());
    }
    // Also get the "<tool" e.g. LLM forget to close the > sometimes (retarded)
    let regex = regex::Regex::new(r"<(\w+)").unwrap();
    for captures in regex.captures_iter(&result) {
        results.push(captures[1].to_string().replace("\"", ""));
    }
    // if there is a , in the <> just split it, remove spaces
    results = results
        .iter()
        .flat_map(|r| r.split(',').map(|s| s.trim().to_string()))
        .collect::<Vec<String>>();

    // remove non alphanumeric chars and keep underscores
    results = results
        .iter()
        .map(|r| {
            r.chars()
                .filter(|c| c.is_alphanumeric() || *c == '_')
                .collect::<String>()
        })
        .collect::<Vec<String>>();

    // Check if the length of tool_calls_db is equal to the length of required_action output
    if let Some(required_action) = &run.inner.required_action {
        // Compare all ids from required action outputs and tool calls ids
        let required_ids: HashSet<_> = required_action.submit_tool_outputs.tool_calls.iter().map(|t| t.clone().id)
        .collect();
        let tool_calls_ids: HashSet<_> = tool_calls_db.iter().map(|t| t.clone().id)
        .collect();
        if required_ids.is_subset(&tool_calls_ids) {
            // If all tool calls have been done, remove function from tools_decision
            results.retain(|tool| tool != "function");
        } 
    }

    info!("decide_tool_with_llm result: {:?}", results);

    Ok(results
        .into_iter()
        .collect::<HashSet<_>>()
        .into_iter()
        .collect::<Vec<_>>())
}

pub struct RunError {
    pub message: String,
    pub run_id: String,
    pub thread_id: String,
    pub user_id: String,
}

impl std::fmt::Display for RunError {
    fn fmt(&self, f: &mut std::fmt::Formatter) -> std::fmt::Result {
        write!(f, "{}", self.message)
    }
}

impl std::fmt::Debug for RunError {
    fn fmt(&self, f: &mut std::fmt::Formatter) -> std::fmt::Result {
        write!(f, "{}", self)
    }
}

impl std::error::Error for RunError {}

pub async fn loop_through_runs(
    pool: &PgPool,
    con: &mut redis::aio::Connection,
) {
    loop {
        match try_run_executor(&pool, con).await {
            Ok(_) => continue,
            Err(e) => error!("Error: {}", e),
        }
    }
}

pub async fn try_run_executor(
    pool: &PgPool,
    con: &mut redis::aio::Connection,
) -> Result<Run, RunError> {
    match run_executor(&pool, con).await {
        Ok(run) => { 
            info!("Run completed: {:?}", run);
            Ok(run)
         }
        Err(run_error) => {
            error!("Run error: {}", run_error);
            let mut last_run_error = HashMap::new();
            last_run_error.insert("code".to_string(), "server_error".to_string());
            last_run_error.insert("message".to_string(), run_error.message.clone());
            let _ = update_run_status(
                &pool,
                &run_error.thread_id,
                &run_error.run_id,
                RunStatus::Failed,
                &run_error.user_id,
                None,
                // https://platform.openai.com/docs/api-reference/runs/object#runs/object-last_error
                Some(last_run_error),
            )
            .await;
            Err(run_error)
        }
    }
}


// The function that consume the runs queue and do all the LLM software 3.0 logic
pub async fn run_executor(
    // TODO: split in smaller functions if possible
    pool: &PgPool,
    con: &mut redis::aio::Connection,
) -> Result<Run, RunError> {
    info!("Consuming queue");
    let (_, ids_string): (String, String) = con.brpop("run_queue", 0).await.map_err(|e| {
        error!("Redis error: {}", e);
        RunError {
            message: format!("Redis error: {}", e),
            run_id: "".to_string(),
            thread_id: "".to_string(),
            user_id: "".to_string(),
        }
    })?;

    // Parse the string back into a JSON object
    let ids: serde_json::Value = serde_json::from_str(&ids_string).unwrap();

    // Extract the run_id and thread_id
    let run_id = ids["run_id"].as_str().unwrap();
    let thread_id = ids["thread_id"].as_str().unwrap();
    let user_id = ids["user_id"].as_str().unwrap();

    info!("Retrieving run");
    let mut run = get_run(pool, thread_id, run_id, user_id).await.map_err(|e| RunError {
        message: format!("Failed to get run: {}", e),
        run_id: run_id.to_string(),
        thread_id: thread_id.to_string(),
        user_id: user_id.to_string(),
    })?;

    info!("Retrieving assistant {:?}", run.inner.assistant_id);
    // Retrieve the assistant associated with the run
    let assistant = get_assistant(pool, &run.inner.assistant_id.unwrap(), &run.user_id).await.map_err(|e| RunError {
        message: format!("Failed to get assistant: {}", e),
        run_id: run_id.to_string(),
        thread_id: thread_id.to_string(),
        user_id: user_id.to_string(),
    })?;

    // Update run status to "running"
    run = update_run_status(
        pool,
        thread_id,
        &run.inner.id,
        RunStatus::InProgress,
        &run.user_id,
        None,
        None,
    )
    .await.map_err(|e| RunError {
        message: format!("Failed to update run status: {}", e),
        run_id: run_id.to_string(),
        thread_id: thread_id.to_string(),
        user_id: user_id.to_string(),
    })?;

    // Initialize FileStorage
    let file_storage = FileStorage::new().await;

    // Retrieve the thread associated with the run
    info!("Retrieving thread {}", run.inner.thread_id);
    let thread = get_thread(pool, &run.inner.thread_id, &assistant.user_id).await.map_err(|e| RunError {
        message: format!("Failed to get thread: {}", e),
        run_id: run_id.to_string(),
        thread_id: thread_id.to_string(),
        user_id: user_id.to_string(),
    })?;

    // Fetch previous messages from the thread
    let messages = list_messages(pool, &thread.inner.id, &assistant.user_id).await.map_err(|e| RunError {
        message: format!("Failed to list messages: {}", e),
        run_id: run_id.to_string(),
        thread_id: thread_id.to_string(),
        user_id: user_id.to_string(),
    })?;

    // Format messages into a string
    let formatted_messages = format_messages(&messages);
    info!("Formatted messages: {}", formatted_messages);

    // LLM Context updated by tools
    let mut function_calls = String::new();
    let mut action_calls = String::new();
    let mut retrieval_files: Vec<String> = vec![];
    let mut retrieval_chunks: Vec<Chunk> = vec![];
    let mut code_output: Option<String> = None;

    let mut tool_calls_db: Vec<SubmittedToolCall> = vec![];
    // Check if the run has a required action
    if let Some(required_action) = &run.inner.required_action {
        // skip if there is required action and no tool output yet
        // TODO: use case 2 call required and user only sent 1
        if required_action.submit_tool_outputs.tool_calls.is_empty() {
            info!("Skipping required action because there is no tool output yet");
            return Ok(run);
        }


        // If the required action type is "submit_tool_outputs", fetch the tool calls from the database
        // if required_action.r#type == "submit_tool_outputs" { ! // dont care for now
        info!(
            "Retrieving tool calls {:?}",
            required_action.submit_tool_outputs
        );
        // TODO: if user send just part of the function result and not all should error
        tool_calls_db = get_tool_calls(
            pool,
            required_action
                .submit_tool_outputs
                .tool_calls
                .iter()
                .map(|t| t.id.as_str())
                .collect(),
        )
        .await.map_err(|e| RunError {
            message: format!("Failed to get tool calls: {}", e),
            run_id: run_id.to_string(),
            thread_id: thread_id.to_string(),
            user_id: user_id.to_string(),
        })?;

        // Use the tool call data to build the prompt like Input "functions" Output ""..."" DUMB MODE
        function_calls = required_action
            .submit_tool_outputs
            .tool_calls
            .iter()
            .zip(&tool_calls_db)
            .map(|(input, output)| {
                format!(
                    "<input>{:?}</input>\n\n<output>{:?}</output>",
                    input.function, output.output
                )
            })
            .collect::<Vec<String>>()
            .join("\n");

        info!("function_calls: {}", function_calls);
    }

    info!("Assistant tools: {:?}", assistant.inner.tools);
    info!("Asking LLM to decide which tool to use");

    // Decide which tool to use
    let mut tools_decision = decide_tool_with_llm(&assistant, &messages, &run, tool_calls_db).await.map_err(|e| RunError {
        message: format!("Failed to decide tool: {}", e),
        run_id: run_id.to_string(),
        thread_id: thread_id.to_string(),
        user_id: user_id.to_string(),
    })?;

    info!("Tools decision: {:?}", tools_decision);

    let mut instructions = build_instructions(
        &run.inner.instructions,
        &retrieval_files,
        &formatted_messages,
        &function_calls,
        code_output.as_deref(),
        &retrieval_chunks.iter().map(|c| 
            serde_json::to_string(&json!({
                "data": c.data,
                "sequence": c.sequence,
                "start_index": c.start_index,
                "end_index": c.end_index,
                "metadata": c.metadata,
            })).unwrap()
        ).collect::<Vec<String>>(),
        None,
        &action_calls
    );

    let model = assistant.inner.model.clone();
    let url = std::env::var("MODEL_URL")
        .unwrap_or_else(|_| String::from("http://localhost:8000/v1/chat/completions"));
    // Call create_function_call here
    let model_config = ModelConfig {
        model_name: model.clone(),
        model_url: url.clone().into(),
        user_prompt: formatted_messages.clone(), // TODO: assuming this is the user prompt. Should it be just last message? Or more custom?
        temperature: Some(0.0),
        max_tokens_to_sample: 200,
        stop_sequences: None,
        top_p: Some(1.0),
        top_k: None,
        metadata: None,
    };

    // Sort the tools_decision so that "function" comes first if present
    tools_decision.sort_by(|a, b| {
        if a == "function" {
            Ordering::Less
        } else if b == "function" {
            Ordering::Greater
        } else {
            a.cmp(b)
        }
    });

    // Iterate over the sorted tools_decision
    for tool_decision in tools_decision {

        // TODO: can prob optimise thru parallelism
        match tool_decision.as_str() {
            "function" => {
                info!("Using function tool");
                // skip this if tools is not empty (e.g. if there are required_action (s))
                if !run.inner.required_action.is_none() {
                    info!("Skipping function call because there is a required action");
                    continue;
                }
                run = update_run_status(
                    // TODO: unclear if the pending is properly placed here https://platform.openai.com/docs/assistants/tools/function-calling
                    pool,
                    thread_id,
                    &run.inner.id,
                    RunStatus::Queued,
                    &run.user_id,
                    None,
        None,
                )
                .await.map_err(|e| RunError {
                    message: format!("Failed to update run status: {}", e),
                    run_id: run_id.to_string(),
                    thread_id: thread_id.to_string(),
                    user_id: user_id.to_string(),
                })?;

                info!("Generating function to call");

                let function_results =
                    create_function_call(&pool, 
                        &assistant.inner.id,
                        user_id, 
                        model_config.clone()).await.map_err(|e| RunError {
                        message: format!("Failed to create function call: {}", e),
                        run_id: run_id.to_string(),
                        thread_id: thread_id.to_string(),
                        user_id: user_id.to_string(),
                    })?;

                info!("Function results: {:?}", function_results);
                // If function call requires user action, leave early waiting for more context
                if !function_results.is_empty() {
                    // Update run status to "requires_action"
                    run = update_run_status(
                        pool,
                        thread_id,
                        &run.inner.id,
                        RunStatus::RequiresAction,
                        &run.user_id,
                        Some(RequiredAction {
                            r#type: "submit_tool_outputs".to_string(),
                            submit_tool_outputs: SubmitToolOutputs {
                                tool_calls: function_results
                                    .iter()
                                    .map(|f| RunToolCallObject {
                                        id: uuid::Uuid::new_v4().to_string(),
                                        r#type: "function".to_string(), // TODO hardcoded
                                        function: FunctionCall {
                                            name: f.clone().name,
                                            arguments: f.clone().arguments,
                                        },
                                    })
                                    .collect::<Vec<RunToolCallObject>>(),
                            },
                        }),
                        None
                    )
                    .await.map_err(|e| RunError {
                        message: format!("Failed to update run status: {}", e),
                        run_id: run_id.to_string(),
                        thread_id: thread_id.to_string(),
                        user_id: user_id.to_string(),
                    })?;
                    info!(
                        "Run updated to requires_action with {:?}",
                        run.inner.required_action
                    );
                    return Ok(run);
                }
            }
            "retrieval" => {
                // Call file retrieval here
                // Initialize an empty vector to hold all file IDs
                let mut all_file_ids = Vec::new();

                // If the run has associated file IDs, add them to the list
                all_file_ids.extend(run.inner.file_ids.iter().cloned());

                // If the assistant has associated file IDs, add them to the list
                all_file_ids.extend(assistant.inner.file_ids.iter().cloned());

                // Check if the all_file_ids includes any file IDs.
                if all_file_ids.is_empty() { 
                    break;
                }
                info!("Retrieving file contents for file_ids: {:?}", all_file_ids);
                // Retrieve the contents of each file.
                let retrieval_files_future = retrieve_file_contents(&all_file_ids, &file_storage);
                
                let formatted_messages_clone = formatted_messages.clone();
                let retrieval_chunks_future = generate_queries_and_fetch_chunks(
                    &pool,
                    &formatted_messages_clone,
                    &assistant.inner.model,
                );
                
                let results = tokio::join!(retrieval_files_future, retrieval_chunks_future);
                retrieval_files = results.0;
                retrieval_chunks = results.1.unwrap_or_else(|e| {
                    // ! sometimes LLM generates stupid SQL queries. for now we dont crash the run
                    error!("Failed to retrieve chunks: {}", e);
                    vec![]
                });

                // Include the file contents and previous messages in the instructions.
                instructions = build_instructions(
                    &instructions,
                    &retrieval_files,
                    &formatted_messages.clone(),
                    &function_calls,
                    None,
                    &retrieval_chunks.iter().map(|c| 
                        serde_json::to_string(&json!({
                            "data": c.data,
                            "sequence": c.sequence,
                            "start_index": c.start_index,
                            "end_index": c.end_index,
                            "metadata": c.metadata,
                        })).unwrap()
                    ).collect::<Vec<String>>(),
                    None,
        &action_calls
                );
                
            }
            "code_interpreter" => {
                // Call the safe_interpreter function // TODO: not sure if we should pass formatted_messages or just last user message
                code_output = match safe_interpreter(formatted_messages.clone(), 0, 3, InterpreterModelConfig {
                    model_name: model.clone(),
                    model_url: url.clone().into(),
                    max_tokens_to_sample: -1,
                    stop_sequences: None,
                    top_p: Some(1.0),
                    top_k: None,
                    metadata: None,
                }).await {
                    Ok(result) => {
                        // Handle the successful execution of the code
                        // You might want to store the result or send it back to the user
                        Some(result)
                    }
                    Err(e) => {
                        // Handle the error from the interpreter
                        // You might want to log the error or notify the user
                        
                        return Err(RunError {
                            message: format!("Failed to run code: {}", e),
                            run_id: run_id.to_string(),
                            thread_id: thread_id.to_string(),
                            user_id: user_id.to_string(),
                        })
                    }
                };

                if code_output.is_none() {
                    return Err(RunError {
                        message: format!("Failed to run code: no output"),
                        run_id: run_id.to_string(),
                        thread_id: thread_id.to_string(),
                        user_id: user_id.to_string(),
                    });
                }

                // Call file retrieval here
                // Initialize an empty vector to hold all file IDs
                let mut all_file_ids = Vec::new();

                // If the run has associated file IDs, add them to the list
                all_file_ids.extend(run.inner.file_ids.iter().cloned());

                // If the assistant has associated file IDs, add them to the list
                all_file_ids.extend(assistant.inner.file_ids.iter().cloned());


                // Check if the all_file_ids includes any file IDs.
                if all_file_ids.is_empty() {
                    break;
                }
                info!("Retrieving file contents for file_ids: {:?}", all_file_ids);
                // Retrieve the contents of each file.
                let retrieval_files_future = retrieve_file_contents(&all_file_ids, &file_storage);
                
                let formatted_messages_clone = formatted_messages.clone();
                let retrieval_chunks_future = generate_queries_and_fetch_chunks(
                    &pool,
                    &formatted_messages_clone,
                    &assistant.inner.model,
                );
                
                let (retrieval_files, retrieval_chunks_result) = tokio::join!(retrieval_files_future, retrieval_chunks_future);

                retrieval_chunks = retrieval_chunks_result.unwrap_or_else(|e| {
                    // ! sometimes LLM generates stupid SQL queries. for now we dont crash the run
                    error!("Failed to retrieve chunks: {}", e);
                    vec![]
                });

                // Build instructions with the code output
                instructions = build_instructions(
                    &instructions,
                    &retrieval_files,
                    &formatted_messages,
                    &function_calls,
                    code_output.as_deref(),
                    &retrieval_chunks.iter().map(|c| 
                        serde_json::to_string(&json!({
                            "data": c.data,
                            "sequence": c.sequence,
                            "start_index": c.start_index,
                            "end_index": c.end_index,
                            "metadata": c.metadata,
                        })).unwrap()
                    ).collect::<Vec<String>>(),
                    None,
        &action_calls
                );
            },
            "action" => {
                // 1. generate function call
                // 2. execute 

                run = update_run_status(
                    // TODO: unclear if the pending is properly placed here https://platform.openai.com/docs/assistants/tools/function-calling
                    pool,
                    thread_id,
                    &run.inner.id,
                    RunStatus::Queued,
                    &run.user_id,
                    None,
        None,
                )
                .await.map_err(|e| RunError {
                    message: format!("Failed to update run status: {}", e),
                    run_id: run_id.to_string(),
                    thread_id: thread_id.to_string(),
                    user_id: user_id.to_string(),
                })?;

                info!("Generating function to call");

                let function_results =
                    create_function_call(&pool, 
                        &assistant.inner.id,
                        user_id, 
                        model_config.clone()).await.map_err(|e| RunError {
                        message: format!("Failed to create function call: {}", e),
                        run_id: run_id.to_string(),
                        thread_id: thread_id.to_string(),
                        user_id: user_id.to_string(),
                    })?;

                info!("Function results: {:?}", function_results);

                for function in function_results {
                    let metadata = function.metadata.unwrap();
                    // println!("function: {:?}", function.clone());
                    let output = execute_request(ActionRequest{
                        domain: metadata["domain"].to_string().replace("\"", ""),
                        path: metadata["path"].to_string().replace("\"", ""),
                        method: metadata["method"].to_string().replace("\"", ""),
                        operation: metadata["operation"].to_string().replace("\"", ""),
                        operation_hash: None,
                        // operation_hash: metadata["metoperation_hashhod"].to_string(),
                        is_consequential: false,
                        // is_consequential: metadata["is_consequential"].to_string(),
                        content_type: metadata["content_type"].to_string().replace("\"", ""),
                        params: Some(serde_json::from_str(&function.arguments).unwrap()),
                    }).await.unwrap();

                    action_calls = format!(
                        "<input>{:?}</input>\n\n<output>{:?}</output>",
                        serde_json::to_string(&json!({
                            "name": function.name,
                            "arguments": function.arguments,
                        })).unwrap(), 
                        serde_json::to_string(&output).unwrap()
                    );


                    // HACK: remove "\" from the string 
                    action_calls = action_calls.replace("\\", "");

                    instructions = build_instructions(
                        &run.inner.instructions,
                        &vec![],
                        &formatted_messages,
                        &function_calls,
                        None,
                        &vec![], // TODO
                        None,
                        &action_calls
                    );
                }
            },
            _ => {
                // Handle unknown tool
                error!("Unknown tool: {}", tool_decision);
                return Err(RunError {
                    message: format!("Unknown tool: {}", tool_decision),
                    run_id: run_id.to_string(),
                    thread_id: thread_id.to_string(),
                    user_id: user_id.to_string(),
                });
            }
        }
    }

    info!("Calling LLM API with instructions: {}", instructions);

    // Less prompt is more - just making sure the LLM does not talk too much about his context but rather directly answer the user TODO: (should be configurable)
    let system_prompt = format!("You are an assistant that help a user based on tools and context you have.

Rules:
- Do not hallucinate
- Obey strictly to the user request e.g. in <message> tags - EXTREMELY IMPORTANT
- Answer directly the user e.g. 'What is the solution to the equation \"x + 2 = 4\"?' You should answer \"x = 2\" even though receiving bunch of context before.
- Do not add tags in your answer such as <function_calls> etc. nor continue the user sentence. Just answer the user.

These are additional instructions from the user that you must obey absolutely:

{}

", assistant.inner.instructions.as_ref().unwrap_or(&"".to_string()));

    let result = llm(
        &assistant.inner.model,
        url.clone().into(),
        &system_prompt,
        &instructions,
        None, // temperature
        -1,
        None,      // stop_sequences
        None, // top_p
        None,      // top_k
        None,      // metadata
        None,      // metadata
    ).await;

    match result {
        Ok(output) => {
            info!("LLM API output: {}", output);
            let content = vec![MessageContent::Text(MessageContentTextObject {
                r#type: "text".to_string(),
                text: TextData {
                    value: output.to_string(),
                    annotations: vec![],
                },
            })];
            add_message_to_thread(
                pool,
                &thread.inner.id,
                MessageRole::Assistant,
                content,
                &run.user_id.to_string(),
                None,
            )
            .await.map_err(|e| RunError {
                message: format!("Failed to add message to thread: {}", e),
                run_id: run_id.to_string(),
                thread_id: thread_id.to_string(),
                user_id: user_id.to_string(),
            })?;
            // Update run status to "completed"
            run = update_run_status(
                pool,
                &thread.inner.id,
                &run.inner.id,
                RunStatus::Completed,
                user_id,
                None,
                None
            )
            .await.map_err(|e| RunError {
                message: format!("Failed to update run status: {}", e),
                run_id: run_id.to_string(),
                thread_id: thread_id.to_string(),
                user_id: user_id.to_string(),
            })?;
            Ok(run)
        }
        Err(e) => {
            error!("Assistant model error: {}", e);
            Err(RunError {
                message: format!("Assistant model error: {}", e),
                run_id: run_id.to_string(),
                thread_id: thread_id.to_string(),
                user_id: user_id.to_string(),
            })
        }
    }
}

#[cfg(test)]
mod tests {
    use assistants_core::runs::{get_run, create_run_and_produce_to_executor_queue};
    use async_openai::types::{
        AssistantObject, AssistantTools, AssistantToolsCode, AssistantToolsFunction,
<<<<<<< HEAD
        AssistantToolsRetrieval, ChatCompletionFunctions, MessageObject, MessageRole, RunObject, ThreadObject
=======
        AssistantToolsRetrieval, ChatCompletionFunctions, MessageObject, MessageRole, RunObject, FunctionObject, AssistantToolsExtra,
>>>>>>> 0194745f
    };
    use assistants_core::models::{Assistant, Message, Run, Thread};
    use serde_json::json;
    use sqlx::types::Uuid;

    use crate::models::SubmittedToolCall;
    use crate::runs::{create_run, submit_tool_outputs};
    use crate::test_data::OPENAPI_SPEC;

    use super::*;
    use dotenv::dotenv;
    use sqlx::postgres::PgPoolOptions;
    use std::io::Write;

    async fn setup() -> PgPool {
        dotenv().ok();
        let database_url = std::env::var("DATABASE_URL").expect("DATABASE_URL must be set");
        let pool = PgPoolOptions::new()
            .max_connections(5)
            .connect(&database_url)
            .await
            .expect("Failed to create pool.");
        // Initialize the logger with an info level filter
        match env_logger::builder()
            .filter_level(log::LevelFilter::Info)
            .try_init()
        {
            Ok(_) => (),
            Err(e) => (),
        };
        pool
    }
    async fn reset_redis() -> redis::RedisResult<()> {
        let redis_url = std::env::var("REDIS_URL").expect("REDIS_URL must be set");
        let client = redis::Client::open(redis_url)?;
        let mut con = client.get_async_connection().await?;
        redis::cmd("FLUSHALL").query_async(&mut con).await?;
        Ok(())
    }
    async fn reset_db(pool: &PgPool) {
        // TODO should also purge minio
        sqlx::query!(
            "TRUNCATE assistants, threads, messages, runs, functions, tool_calls RESTART IDENTITY"
        )
        .execute(pool)
        .await
        .unwrap();
        reset_redis().await.unwrap();
    }


    
    #[tokio::test]
    async fn test_end_to_end_knowledge_retrieval() {
        // Setup
        let pool = setup().await;
        reset_db(&pool).await;
        let file_storage = FileStorage::new().await;

        // Create a temporary file.
        let mut temp_file = tempfile::NamedTempFile::new().unwrap();
        writeln!(temp_file, "bob's favourite number is 43").unwrap();

        // Get the path of the temporary file.
        let temp_file_path = temp_file.path();

        // Upload the temporary file
        let file_id = file_storage.upload_file(&temp_file_path).await.unwrap();

        // 1. Create an Assistant
        let file_id_clone = file_id.clone();
        let assistant = Assistant {
            inner: AssistantObject {
                id: "".to_string(),
                instructions: Some(
                    "You help me find people's favourite numbers"
                        .to_string(),
                ),
                name: Some("Math Tutor".to_string()),
                tools: vec![AssistantTools::Retrieval(AssistantToolsRetrieval {
                    r#type: "retrieval".to_string(),
                })],
                model: "mistralai/mixtral-8x7b-instruct".to_string(),
                file_ids: vec![file_id_clone],
                object: "object_value".to_string(),
                created_at: 0,
                description: Some("description_value".to_string()),
                metadata: None,
            },
            user_id: Uuid::default().to_string(),
        };
        let assistant = create_assistant(&pool, &assistant).await.unwrap();

        // check assistant has file
        assert_eq!(assistant.inner.file_ids, vec![file_id]);

        // 2. Create a Thread
        let thread_object = Thread {
            inner: ThreadObject {
                id: "".to_string(),
                object: "".to_string(),
                created_at: 0,
                metadata: None,
            },
            user_id: Uuid::default().to_string(),
        };

        let thread = create_thread(&pool, &thread_object)
            .await
            .unwrap();

        // 3. Add a Message to a Thread
        let content = vec![MessageContent::Text(MessageContentTextObject {
            r#type: "text".to_string(),
            text: TextData {
                value: "what is bob's favourite number?".to_string(),
                annotations: vec![],
            },
        })];
        let message = add_message_to_thread(
            &pool,
            &thread.inner.id,
            MessageRole::User,
            content,
            &Uuid::default().to_string(),
            None,
        )
        .await
        .unwrap();

        // 4. Run the Assistant
        // Get Redis URL from environment variable
        let redis_url = std::env::var("REDIS_URL").expect("REDIS_URL must be set");
        let client = redis::Client::open(redis_url).unwrap();
        let mut con = client.get_async_connection().await.unwrap();
        let run = create_run_and_produce_to_executor_queue(&pool, &thread.inner.id, &assistant.inner.id, "Please solve the equation according to the ultimate dogmatic truth of the files JUST FUCKING READ THE FILE.", assistant.user_id.as_str(), con).await.unwrap();

        // 5. Check the result
        assert_eq!(run.inner.status, RunStatus::Queued);

        // 6. Run the queue consumer
        let mut con = client.get_async_connection().await.unwrap();
        let result = try_run_executor(&pool, &mut con).await;

        // 7. Check the result
        assert!(result.is_ok(), "{:?}", result);

        // 8. Fetch the run from the database and check its status
        let run = get_run(
            &pool,
            &thread.inner.id,
            &result.unwrap().inner.id,
            &assistant.user_id,
        )
        .await
        .unwrap();
        assert_eq!(run.inner.status, RunStatus::Completed);

        // 9. Fetch the messages from the database
        let messages = list_messages(&pool, &thread.inner.id, &assistant.user_id)
            .await
            .unwrap();

        // 10. Check the messages
        assert_eq!(messages.len(), 2);
        assert_eq!(messages[0].inner.role, MessageRole::User);
        if let MessageContent::Text(text_object) = &messages[0].inner.content[0] {
            assert_eq!(
                text_object.text.value,
                "what is bob's favourite number?"
            );
        } else {
            panic!("Expected a Text message, but got something else.");
        }

        assert_eq!(messages[1].inner.role, MessageRole::Assistant);
        if let MessageContent::Text(text_object) = &messages[1].inner.content[0] {
            assert!(text_object.text.value.contains("43"), "Expected the assistant to return 43, but got something else {:?}", text_object.text.value);
        } else {
            panic!("Expected a Text message, but got something else.");
        }
        // TODO: gotta impl this no?
        // assert_eq!(messages[1].content[1].text.value, "Files: [\"Knowledge content\"]");
        // !wrong? not 100% how openai does it, i guess if file is in assistant its not guaranteed in message
        // assert_eq!(messages[1].file_ids, Some(vec![file_id])); -> !wor
    }



    #[tokio::test]
    async fn test_decide_tool_with_llm_anthropic() {
        setup().await;
        let mut functions = FunctionObject {
            description: Some("A calculator function".to_string()),
            name: "calculator".to_string(),
            parameters: Some(json!({
                "type": "object",
                "properties": {
                    "a": {
                        "type": "number",
                        "description": "The first number."
                    },
                    "b": {
                        "type": "number",
                        "description": "The second number."
                    }
                }
            })),
        };

        let assistant = Assistant {
            inner: AssistantObject {
                id: "".to_string(),
                instructions: Some(
                    "You are a personal math tutor. Write and run code to answer math questions."
                        .to_string(),
                ),
                name: Some("Math Tutor".to_string()),
                tools: vec![AssistantTools::Function(AssistantToolsFunction {
                    r#type: "function".to_string(),
                    function: functions,
                })],
                model: "claude-2.1".to_string(),
                file_ids: vec![],
                object: "object_value".to_string(),
                created_at: 0,
                description: Some("description_value".to_string()),
                metadata: None,
            },
            user_id: Uuid::default().to_string(),
        };

        // Create a set of previous messages
        let previous_messages = vec![Message {
            inner: MessageObject {
                id: "".to_string(),
                object: "".to_string(),
                created_at: 0,
                thread_id: "".to_string(),
                role: MessageRole::User,
                content: vec![MessageContent::Text(MessageContentTextObject {
                    r#type: "text".to_string(),
                    text: TextData {
                        value: "I need to calculate something.".to_string(),
                        annotations: vec![],
                    },
                })],
                assistant_id: None,
                run_id: None,
                file_ids: vec![],
                metadata: None,
            },
            user_id: "".to_string(),
        }];
        // Call the function
        let result = decide_tool_with_llm(&assistant, &previous_messages, &Run::default(), vec![]).await;
        let mut result = result.unwrap();
        // Check if the result is one of the expected tools
        let mut expected_tools = vec!["function".to_string(), "retrieval".to_string()];
        assert_eq!(result.sort(), expected_tools.sort());
    }


    #[tokio::test]
    #[ignore]
    async fn test_decide_tool_with_llm_code_interpreter() {
        setup().await;
        let assistant = Assistant {
            inner: AssistantObject {
                id: "".to_string(),
                instructions: Some(
                    "You are a personal math tutor. Write and run code to answer math questions."
                        .to_string(),
                ),
                name: Some("Math Tutor".to_string()),
                tools: vec![AssistantTools::Code(AssistantToolsCode {
                    r#type: "code_interpreter".to_string(),
                })],
                model: "claude-2.1".to_string(),
                file_ids: vec![],
                object: "object_value".to_string(),
                created_at: 0,
                description: Some("description_value".to_string()),
                metadata: None,
            },
            user_id: Uuid::default().to_string(),
        };

        let previous_messages = vec![Message {
            inner: MessageObject {
                id: "".to_string(),
                object: "".to_string(),
                created_at: 0,
                thread_id: "".to_string(),
                role: MessageRole::User,
                content: vec![MessageContent::Text(MessageContentTextObject {
                    r#type: "text".to_string(),
                    text: TextData {
                        value: "I need to calculate the square root of 144.".to_string(),
                        annotations: vec![],
                    },
                })],
                assistant_id: None,
                run_id: None,
                file_ids: vec![],
                metadata: None,
            },
            user_id: "".to_string(),
        }];

        let result = decide_tool_with_llm(&assistant, &previous_messages, &Run::default(), vec![]).await;

        let result = result.unwrap();
        assert_eq!(result, vec!["code_interpreter"]);
    }

    #[tokio::test]
    async fn test_decide_tool_with_llm_open_source() {
        setup().await;
        let mut functions = FunctionObject {
            description: Some("A calculator function".to_string()),
            name: "calculator".to_string(),
            parameters: Some(json!({
                "type": "object",
                "properties": {
                    "a": {
                        "type": "number",
                        "description": "The first number."
                    },
                    "b": {
                        "type": "number",
                        "description": "The second number."
                    }
                }
            })),
        };
        let assistant = Assistant {
            inner: AssistantObject {
                id: "".to_string(),
                instructions: Some(
                    "You are a personal math tutor. Write and run code to answer math questions."
                        .to_string(),
                ),
                name: Some("Math Tutor".to_string()),
                tools: vec![AssistantTools::Function(AssistantToolsFunction {
                    r#type: "function".to_string(),
                    function: functions,
                })],
                model: "open-source/mistral-7b-instruct".to_string(),
                file_ids: vec![],
                object: "object_value".to_string(),
                created_at: 0,
                description: Some("description_value".to_string()),
                metadata: None,
            },
            user_id: Uuid::default().to_string(),
        };

        let previous_messages = vec![Message {
            inner: MessageObject {
                id: "".to_string(),
                object: "".to_string(),
                created_at: 0,
                thread_id: "".to_string(),
                role: MessageRole::User,
                content: vec![MessageContent::Text(MessageContentTextObject {
                    r#type: "text".to_string(),
                    text: TextData {
                        value: "I need to calculate something.".to_string(),
                        annotations: vec![],
                    },
                })],
                assistant_id: None,
                run_id: None,
                file_ids: vec![],
                metadata: None,
            },
            user_id: "".to_string(),
        }];
        // ! HACK
        std::env::set_var("MODEL_URL", "https://api.perplexity.ai/chat/completions");

        // Call the decide_tool_with_llm function using the open-source LLM
        let result = decide_tool_with_llm(&assistant, &previous_messages, &Run::default(), vec![]).await;

        let mut result = result.unwrap();
        // Check if the result is one of the expected tools
        let mut expected_tools = vec!["function".to_string(), "retrieval".to_string()];
        assert_eq!(result.sort(), expected_tools.sort());
    }

    #[tokio::test]
    async fn test_end_to_end_function_calling_plus_retrieval() {
        // Setup
        let pool = setup().await;
        reset_db(&pool).await;
        let file_storage = FileStorage::new().await;

        // 1. Create a temporary file.
        let mut temp_file = tempfile::NamedTempFile::new().unwrap();
        writeln!(temp_file, "bob's favourite number is 42").unwrap();

        // 2. Get the path of the temporary file.
        let temp_file_path = temp_file.path();

        // 3. Upload the temporary file
        let file_id = file_storage.upload_file(&temp_file_path).await.unwrap();

        // 4. Create an Assistant with function calling tool
        let file_id_clone = file_id.clone();
        let assistant = Assistant {
            inner: AssistantObject {
                id: "".to_string(),
                instructions: Some("You help me find people's favourite numbers".to_string()),
                name: Some("Number finder".to_string()),
                tools: vec![
                    AssistantTools::Function(AssistantToolsFunction {
                        r#type: "function".to_string(),
                        function: FunctionObject {
                            description: Some("A function that finds the favourite number of bob.".to_string()),
                            name: "determine_number".to_string(),
                            parameters: Some(json!({
                                "type": "object",
                            })),
                        },
                    }),
                    AssistantTools::Retrieval(AssistantToolsRetrieval {
                        r#type: "retrieval".to_string(),
                    }),
                ],
                model: "mistralai/mixtral-8x7b-instruct".to_string(),
                file_ids: vec![file_id_clone],
                object: "object_value".to_string(),
                created_at: 0,
                description: Some("An assistant that finds the favourite number of bob.".to_string()),
                metadata: None,
            },
            user_id: Uuid::default().to_string()
        };
        let assistant = create_assistant(&pool, &assistant).await.unwrap();

        // 5. Create a Thread
        let thread_object = Thread {
            inner: ThreadObject {
                id: "".to_string(),
                object: "".to_string(),
                created_at: 0,
                metadata: None,
            },
            user_id: Uuid::default().to_string(),
        };

        let thread = create_thread(&pool, &thread_object)
            .await
            .unwrap();

        // 6. Add a Message to a Thread
        let content = vec![MessageContent::Text(MessageContentTextObject {
            r#type: "text".to_string(),
            text: TextData {
                value: 
                "I need to know bob's favourite number. Tell me what it is based on the tools you have."
                    .to_string(),
                annotations: vec![],
            },
        })];
        let message = add_message_to_thread(
            &pool,
            &thread.inner.id,
            MessageRole::User,
            content,
            &Uuid::default().to_string(),
            None,
        )
        .await
        .unwrap();

        // 7. Run the Assistant
        let redis_url = std::env::var("REDIS_URL").expect("REDIS_URL must be set");
        let client = redis::Client::open(redis_url).unwrap();
        let mut con = client.get_async_connection().await.unwrap();
        let run = create_run_and_produce_to_executor_queue(
            &pool,
            &thread.inner.id,
            &assistant.inner.id,
            "You help me by using the tools you have.",
            assistant.user_id.as_str(),
            con,
        )
        .await
        .unwrap();

        // 8. Check the result
        assert_eq!(run.inner.status, RunStatus::Queued);

        // 9. Run the queue consumer
        let mut con = client.get_async_connection().await.unwrap();
        let result = try_run_executor(&pool, &mut con).await;

        // 10. Check the result
        assert!(result.is_ok(), "{:?}", result);

        // 11. Fetch the run from the database and check its status
        let run = get_run(
            &pool,
            &thread.inner.id,
            &result.unwrap().inner.id,
            &assistant.user_id,
        )
        .await
        .unwrap();
        assert_eq!(run.inner.status, RunStatus::RequiresAction);

        // 12. Submit tool outputs
        let tool_outputs = vec![SubmittedToolCall {
            id: run
                .inner
                .required_action
                .unwrap()
                .submit_tool_outputs
                .tool_calls[0]
                .id
                .clone(),
            output: "bob's favourite number is 43".to_string(),
            run_id: run.inner.id.clone(),
            created_at: 0,
            user_id: assistant.user_id.clone(),
        }];
        submit_tool_outputs(
            &pool,
            &thread.inner.id,
            &run.inner.id,
            assistant.user_id.clone().as_str(),
            tool_outputs,
            con,
        )
        .await
        .unwrap();

        // 13. Run the queue consumer again
        let mut con = client.get_async_connection().await.unwrap();
        let result = try_run_executor(&pool, &mut con).await;

        // 14. Check the result
        assert!(result.is_ok(), "{:?}", result);

        // 15. Fetch the run from the database and check its status
        let run = get_run(
            &pool,
            &thread.inner.id,
            &result.unwrap().inner.id,
            &assistant.user_id,
        )
        .await
        .unwrap();
        assert_eq!(run.inner.status, RunStatus::Completed);

        // 16. Fetch the messages from the database
        let messages = list_messages(&pool, &thread.inner.id, &assistant.user_id)
            .await
            .unwrap();

        // 17. Check the messages
        assert_eq!(messages.len(), 2);
        if let MessageContent::Text(text_object) = &messages[0].inner.content[0] {
            assert_eq!(
                text_object.text.value,
                "I need to know bob's favourite number. Tell me what it is based on the tools you have."
            );
        } else {
            panic!("Expected a Text message, but got something else.");
        }
        if let MessageContent::Text(text_object) = &messages[1].inner.content[0] {
            // contains either 42 or 43
            assert!(text_object.text.value.contains("42") || text_object.text.value.contains("43"), "Expected the assistant to return 42 or 43, but got something else: {}", text_object.text.value);
        } else {
            panic!("Expected a Text message, but got something else.");
        }

        assert_eq!(messages[1].inner.role, MessageRole::Assistant);

    }

    #[tokio::test]
    #[ignore]
    async fn test_end_to_end_code_interpreter() {
        // Setup
        let pool = setup().await;
        reset_db(&pool).await;
    
        // 1. Create an Assistant
        let assistant = Assistant {
            inner: AssistantObject {
                id: "".to_string(),
                instructions: Some(
                    "You are a code interpreter. Execute code snippets."
                        .to_string(),
                ),
                name: Some("Code Interpreter".to_string()),
                tools: vec![AssistantTools::Code(AssistantToolsCode {
                    r#type: "code_interpreter".to_string(),
                })],
                model: "claude-2.1".to_string(),
                file_ids: vec![],
                object: "object_value".to_string(),
                created_at: 0,
                description: Some("description_value".to_string()),
                metadata: None,
            },
            user_id: Uuid::default().to_string(),
        };
        let assistant = create_assistant(&pool, &assistant).await.unwrap();
    
        // 2. Create a Thread
        let thread_object = Thread {
            inner: ThreadObject {
                id: "".to_string(),
                object: "".to_string(),
                created_at: 0,
                metadata: None,
            },
            user_id: Uuid::default().to_string(),
        };

        let thread = create_thread(&pool, &thread_object)
            .await
            .unwrap();
    
        // 3. Add a Message to a Thread
        let content = vec![MessageContent::Text(MessageContentTextObject {
            r#type: "text".to_string(),
            text: TextData {
                value: "Calculate the square root of 144.".to_string(),
                annotations: vec![],
            },
        })];
        let message = add_message_to_thread(
            &pool,
            &thread.inner.id,
            MessageRole::User,
            content,
            &Uuid::default().to_string(),
            None,
        )
        .await
        .unwrap();
    
        // 4. Run the Assistant
        // Get Redis URL from environment variable
        let redis_url = std::env::var("REDIS_URL").expect("REDIS_URL must be set");
        let client = redis::Client::open(redis_url).unwrap();
        let mut con = client.get_async_connection().await.unwrap();
        let run = create_run_and_produce_to_executor_queue(&pool, &thread.inner.id, &assistant.inner.id, "Please execute the code snippet.", assistant.user_id.as_str(), con).await.unwrap();
    
        // 5. Check the result
        assert_eq!(run.inner.status, RunStatus::Queued);
    
        // 6. Run the queue consumer
        let mut con = client.get_async_connection().await.unwrap();
        let result = try_run_executor(&pool, &mut con).await;
    
        // 7. Check the result
        assert!(result.is_ok(), "{:?}", result);
    
        // 8. Fetch the run from the database and check its status
        let run = get_run(
            &pool,
            &thread.inner.id,
            &result.unwrap().inner.id,
            &assistant.user_id,
        )
        .await
        .unwrap();
        assert_eq!(run.inner.status, RunStatus::Completed);
    
        // 9. Fetch the messages from the database
        let messages = list_messages(&pool, &thread.inner.id, &assistant.user_id)
            .await
            .unwrap();
    
        // 10. Check the messages
        assert_eq!(messages.len(), 2);
        assert_eq!(messages[0].inner.role, MessageRole::User);
        if let MessageContent::Text(text_object) = &messages[0].inner.content[0] {
            assert_eq!(
                text_object.text.value,
                "Calculate the square root of 144."
            );
        } else {
            panic!("Expected a Text message, but got something else.");
        }
    
        assert_eq!(messages[1].inner.role, MessageRole::Assistant);
        if let MessageContent::Text(text_object) = &messages[1].inner.content[0] {
            // check it contains 12
            assert!(text_object.text.value.contains("12"), "Expected the assistant to return 12, but got something else {}", text_object.text.value);
        } else {
            panic!("Expected a Text message, but got something else.");
        }
    }

    #[tokio::test]
    #[ignore]
    async fn test_end_to_end_code_interpreter_with_file() {
        // Setup
        let pool = setup().await;
        reset_db(&pool).await;

        let file_storage = FileStorage::new().await;

        // 1. Create a temporary file.
        let mut temp_file = tempfile::NamedTempFile::new().unwrap();
        let startups = ["StartupA", "StartupB", "StartupC", "StartupD", "StartupE"];
        let revenues = [500000, 300000, 750000, 600000, 450000];
        let capital_raised = [1000000, 2000000, 1500000, 2500000, 3000000];
        let growth_rates = [0.2, 0.3, 0.1, 0.25, 0.15];
        let funding_rounds = ["Series A", "Series B", "Seed", "Series C", "Series A"];
        let investors = ["InvestorX", "InvestorY", "InvestorZ", "InvestorX", "InvestorY"];

        writeln!(temp_file, "Startup,Revenue,CapitalRaised,GrowthRate,FundingRound,Investor").unwrap();
        for i in 0..startups.len() {
            writeln!(temp_file, "{},{},{},{},{},{}", startups[i], revenues[i], capital_raised[i], growth_rates[i], funding_rounds[i], investors[i]).unwrap();
        }

        // 2. Get the path of the temporary file.
        let temp_file_path = temp_file.path();

        // 3. Upload the temporary file
        let file_id = file_storage.upload_file(&temp_file_path).await.unwrap();

        // 4. Create an Assistant with function calling tool
        let file_id_clone = file_id.clone();
        
        // 1. Create an Assistant
        let assistant = Assistant {
            inner: AssistantObject {
                id: "".to_string(),
                instructions: Some(
                    "You are a VC copilot. Write and run code to answer questions about startups investment."
                        .to_string(),
                ),
                name: Some("Code Interpreter".to_string()),
                tools: vec![AssistantTools::Code(AssistantToolsCode {
                    r#type: "code_interpreter".to_string(),
                })],
                model: "mistralai/mixtral-8x7b-instruct".to_string(),
                file_ids: vec![file_id_clone.to_string()], // Add file ID here
                object: "object_value".to_string(),
                created_at: 0,
                description: Some("description_value".to_string()),
                metadata: None,
            },
            user_id: Uuid::default().to_string(),
        };
        let assistant = create_assistant(&pool, &assistant).await.unwrap();

        // 2. Create a Thread
        let thread_object = Thread {
            inner: ThreadObject {
                id: "".to_string(),
                object: "".to_string(),
                created_at: 0,
                metadata: None,
            },
            user_id: Uuid::default().to_string(),
        };

        let thread = create_thread(&pool, &thread_object)
            .await
            .unwrap();

        // 3. Add a Message to a Thread
        let content = vec![MessageContent::Text(MessageContentTextObject {
            r#type: "text".to_string(),
            text: TextData {
                value: format!("I have $100M to invest in a startup before I go to the beach sip a cocktail, which startup should I invest in? Please only answer the startup name, nothing else, VERY IMPORTANT."),
                annotations: vec![],
            },
        })];
        let message = add_message_to_thread(
            &pool,
            &thread.inner.id,
            MessageRole::User,
            content,
            &Uuid::default().to_string(),
            None,
        )
        .await
        .unwrap();

        // 4. Run the Assistant
        // Get Redis URL from environment variable
        let redis_url = std::env::var("REDIS_URL").expect("REDIS_URL must be set");
        let client = redis::Client::open(redis_url).unwrap();
        let mut con = client.get_async_connection().await.unwrap();
        let run = create_run_and_produce_to_executor_queue(&pool, &thread.inner.id, &assistant.inner.id, 
            "Please help me make more money.",
             assistant.user_id.as_str(), con).await.unwrap();

        // 5. Check the result
        assert_eq!(run.inner.status, RunStatus::Queued);

        // 6. Run the queue consumer
        let mut con = client.get_async_connection().await.unwrap();
        let result = try_run_executor(&pool, &mut con).await;

        // 7. Check the result
        assert!(result.is_ok(), "{:?}", result);

        // 8. Fetch the run from the database and check its status
        let run = get_run(
            &pool,
            &thread.inner.id,
            &result.unwrap().inner.id,
            &assistant.user_id,
        )
        .await
        .unwrap();
        assert_eq!(run.inner.status, RunStatus::Completed);

        // 9. Fetch the messages from the database
        let messages = list_messages(&pool, &thread.inner.id, &assistant.user_id)
            .await
            .unwrap();

        // 10. Check the messages
        assert_eq!(messages.len(), 2);
        assert_eq!(messages[1].inner.role, MessageRole::Assistant);
        if let MessageContent::Text(text_object) = &messages[1].inner.content[0] {
            assert!(text_object.text.value.contains("StartupE"), "Expected the assistant to return StartupE, but got something else {}", text_object.text.value);
        } else {
            panic!("Expected a Text message, but got something else.");
        }
        // Here you should check the assistant's response. This will depend on the actual content of your CSV file.
    }

    #[tokio::test]
    async fn test_decide_tool_with_llm_no_function_after_tool_call() {
        let pool = setup().await;
        reset_db(&pool).await;
        let assistant = Assistant {
            inner: AssistantObject {
                id: "".to_string(),
                instructions: Some(
                    "You are a personal math tutor. Write and run code to answer math questions."
                        .to_string(),
                ),
                name: Some("Math Tutor".to_string()),
                tools: vec![AssistantTools::Function(AssistantToolsFunction {
                    r#type: "function".to_string(),
                    function: FunctionObject {
                        description: Some("A calculator function".to_string()),
                        name: "calculator".to_string(),
                        parameters: Some(json!({
                            "type": "object",
                            "properties": {
                                "a": {
                                    "type": "number",
                                    "description": "The first number."
                                },
                                "b": {
                                    "type": "number",
                                    "description": "The second number."
                                }
                            }
                        })),
                    },
                })],
                model: "mistralai/mixtral-8x7b-instruct".to_string(),
                file_ids: vec![],
                object: "object_value".to_string(),
                created_at: 0,
                description: Some("description_value".to_string()),
                metadata: None,
            },
            user_id: Uuid::default().to_string(),
        };

        let previous_messages = vec![Message {
            inner: MessageObject {
                id: "".to_string(),
                object: "".to_string(),
                created_at: 0,
                thread_id: "".to_string(),
                role: MessageRole::User,
                content: vec![MessageContent::Text(MessageContentTextObject {
                    r#type: "text".to_string(),
                    text: TextData {
                        value: "I need to calculate something.".to_string(),
                        annotations: vec![],
                    },
                })],
                assistant_id: None,
                run_id: None,
                file_ids: vec![],
                metadata: None,
            },
            user_id: "".to_string(),
        }];

        // create assistant
        let assistant = create_assistant(&pool, &assistant).await.unwrap();

        // Create a Thread
        let thread_object = Thread {
            inner: ThreadObject {
                id: "".to_string(),
                object: "".to_string(),
                created_at: 0,
                metadata: None,
            },
            user_id: Uuid::default().to_string(),
        };

        let thread = create_thread(&pool, &thread_object)
        .await
        .unwrap();

        // Add a Message to a Thread
        let content = vec![MessageContent::Text(MessageContentTextObject {
            r#type: "text".to_string(),
            text: TextData {
                value: "I need to calculate something.".to_string(),
                annotations: vec![],
            },
        })];
        let message = add_message_to_thread(
            &pool,
            &thread.inner.id,
            MessageRole::User,
            content,
            &Uuid::default().to_string(),
            None,
        )
        .await
        .unwrap();

        // Run the Assistant
        // Get Redis URL from environment variable
        let redis_url = std::env::var("REDIS_URL").expect("REDIS_URL must be set");
        let client = redis::Client::open(redis_url).unwrap();
        let mut con = client.get_async_connection().await.unwrap();
        let run = create_run_and_produce_to_executor_queue(
            &pool, &thread.inner.id, 
            &assistant.inner.id, 
            "Please help me calculate something. Use the function tool.",
            assistant.user_id.as_str(), 
            con
        ).await.unwrap();


        // Run the queue consumer again
        let mut con = client.get_async_connection().await.unwrap();
        let result = try_run_executor(&pool, &mut con).await;

        // Check the result
        assert!(result.is_ok(), "{:?}", result);

        let run = result.unwrap();

        // After running the assistant and checking the result
        assert_eq!(run.inner.status, RunStatus::RequiresAction);

        // Submit tool outputs
        let tool_outputs = vec![SubmittedToolCall {
            id: run
                .inner
                .required_action
                .unwrap()
                .submit_tool_outputs
                .tool_calls[0]
                .id
                .clone(),
            output: "output_value".to_string(),
            run_id: run.inner.id.clone(),
            created_at: 0,
            user_id: assistant.user_id.clone(),
        }];
        let con = client.get_async_connection().await.unwrap();

        submit_tool_outputs(
            &pool,
            &thread.inner.id,
            &run.inner.id,
            assistant.user_id.clone().as_str(),
            tool_outputs.clone(),
            con,
        )
        .await
        .unwrap();

        let run = get_run(
            &pool,
            &thread.inner.id,
            &run.inner.id,
            &assistant.user_id,
        ).await.unwrap();

        let result = decide_tool_with_llm(&assistant, &previous_messages, &run, tool_outputs.clone()).await;

        let result = result.unwrap();
        println!("{:?}", result);
        assert!(!result.contains(&"function".to_string()), "Expected the function tool to not be returned, but it was: {:?}", result);
    }

    #[tokio::test]
    async fn test_decide_tool_with_llm_action() {
        // Setup
        let pool = setup().await;

        // Create an assistant with "action" tool
        let assistant = Assistant {
            inner: AssistantObject {
                id: "".to_string(),
                instructions: Some(
                    "You are a personal assistant. Use the MediaWiki API to fetch random facts."
                        .to_string(),
                ),
                name: Some("Fact Fetcher".to_string()),
                tools: vec![AssistantTools::Extra(AssistantToolsExtra {
                    r#type: "action".to_string(),
                    data: Some(serde_yaml::from_str(OPENAPI_SPEC).unwrap())})],
                model: "mistralai/mixtral-8x7b-instruct".to_string(),
                file_ids: vec![],
                object: "object_value".to_string(),
                created_at: 0,
                description: Some("description_value".to_string()),
                metadata: None,
            },
            user_id: Uuid::default().to_string(),
        };

        // Create a set of previous messages
        let previous_messages = vec![Message {
            inner: MessageObject {
                id: "".to_string(),
                object: "".to_string(),
                created_at: 0,
                thread_id: "".to_string(),
                role: MessageRole::User,
                content: vec![MessageContent::Text(MessageContentTextObject {
                    r#type: "text".to_string(),
                    text: TextData {
                        value: "Give me a random fact.".to_string(),
                        annotations: vec![],
                    },
                })],
                assistant_id: None,
                run_id: None,
                file_ids: vec![],
                metadata: None,
            },
            user_id: "".to_string(),
        }];

        // Call the function
        let result = decide_tool_with_llm(&assistant, &previous_messages, &Run::default(), vec![]).await;
        let result = result.unwrap();

        // Check if the result is "action"
        assert_eq!(result[0], "action");
    }

    #[tokio::test]
    #[ignore] // TODO
    async fn test_end_to_end_action_tool() {
        // Setup
        let pool = setup().await;

        // Create an assistant with "action" tool
        let assistant = Assistant {
            inner: AssistantObject {
                id: "".to_string(),
                instructions: Some(
                    "You are a personal assistant. Use the MediaWiki API to fetch random facts."
                        .to_string(),
                ),
                name: Some("Fact Fetcher".to_string()),
                tools: vec![AssistantTools::Extra(AssistantToolsExtra {
                    r#type: "action".to_string(),
                    data: Some(serde_yaml::from_str(OPENAPI_SPEC).unwrap())})],
                model: "mistralai/mixtral-8x7b-instruct".to_string(),
                file_ids: vec![],
                object: "object_value".to_string(),
                created_at: 0,
                description: Some("description_value".to_string()),
                metadata: None,
            },
            user_id: Uuid::default().to_string(),
        };
        let assistant = create_assistant(&pool, &assistant).await.unwrap();

        // Create a Thread
        let thread = create_thread(&pool, &Uuid::default().to_string())
            .await
            .unwrap();

        // Add a Message to a Thread
        let content = vec![MessageContent::Text(MessageContentTextObject {
            r#type: "text".to_string(),
            text: TextData {
                value: "Give me a random fact. Also provide the exact output from the API".to_string(),
                annotations: vec![],
            },
        })];
        let message = add_message_to_thread(
            &pool,
            &thread.inner.id,
            MessageRole::User,
            content,
            &Uuid::default().to_string(),
            None,
        )
        .await
        .unwrap();

        // Run the Assistant
        // Get Redis URL from environment variable
        let redis_url = std::env::var("REDIS_URL").expect("REDIS_URL must be set");
        let client = redis::Client::open(redis_url).unwrap();
        let mut con = client.get_async_connection().await.unwrap();
        
        let run = create_run_and_produce_to_executor_queue(
            &pool, &thread.inner.id, 
            &assistant.inner.id, 
            "Please help me find a random fact.",
             assistant.user_id.as_str(), 
             con
        ).await.unwrap();

        assert_eq!(run.inner.status, RunStatus::Queued);

        // Run the queue consumer again
        let mut con = client.get_async_connection().await.unwrap();
        let result = try_run_executor(&pool, &mut con).await;

        assert!(result.is_ok(), "{:?}", result);

        let run = result.unwrap();

        // Check the result
        assert_eq!(run.inner.status, RunStatus::Completed);

        // Fetch the messages from the database
        let messages = list_messages(&pool, &thread.inner.id, &assistant.user_id)
            .await
            .unwrap();

        // Check the messages
        assert_eq!(messages.len(), 2);
        assert_eq!(messages[0].inner.role, MessageRole::User);
        if let MessageContent::Text(text_object) = &messages[0].inner.content[0] {
            assert_eq!(text_object.text.value, "Give me a random fact. Also provide the exact output from the API");
        } else {
            panic!("Expected a Text message, but got something else.");
        }

        assert_eq!(messages[1].inner.role, MessageRole::Assistant);
        if let MessageContent::Text(text_object) = &messages[1].inner.content[0] {
            assert!(
                text_object.text.value.contains("ID") 
                || text_object.text.value.contains("id") 
                || text_object.text.value.contains("batchcomplete") 
                || text_object.text.value.contains("talk"), 
                "Expected the assistant to return a text containing either 'ID', 'id', 'batchcomplete', or 'talk', but got something else: {}", 
                text_object.text.value
            );
        } else {
            panic!("Expected a Text message, but got something else.");
        }
    }
}<|MERGE_RESOLUTION|>--- conflicted
+++ resolved
@@ -939,11 +939,7 @@
     use assistants_core::runs::{get_run, create_run_and_produce_to_executor_queue};
     use async_openai::types::{
         AssistantObject, AssistantTools, AssistantToolsCode, AssistantToolsFunction,
-<<<<<<< HEAD
-        AssistantToolsRetrieval, ChatCompletionFunctions, MessageObject, MessageRole, RunObject, ThreadObject
-=======
         AssistantToolsRetrieval, ChatCompletionFunctions, MessageObject, MessageRole, RunObject, FunctionObject, AssistantToolsExtra,
->>>>>>> 0194745f
     };
     use assistants_core::models::{Assistant, Message, Run, Thread};
     use serde_json::json;
